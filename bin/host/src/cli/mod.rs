--- conflicted
+++ resolved
@@ -44,7 +44,6 @@
     /// Hash of the L1 head block. Derivation stops after this block is processed.
     #[clap(long, value_parser = parse_b256, env)]
     pub l1_head: B256,
-<<<<<<< HEAD
     /// Hash of the agreed upon safe L2 block committed to by `--agreed-l2-output-root`.
     #[clap(long, visible_alias = "l2-head", value_parser = parse_b256, env)]
     pub agreed_l2_head_hash: B256,
@@ -57,26 +56,12 @@
     /// Number of the L2 block that the claimed output root commits to.
     #[clap(long, visible_alias = "l2-block-number", env)]
     pub claimed_l2_block_number: u64,
-=======
-    /// Hash of the L2 block committed to by `--l2-output-root`.
-    #[clap(long, value_parser = parse_b256)]
-    pub l2_head: B256,
-    /// Agreed L2 Output Root to start derivation from.
-    #[clap(long, value_parser = parse_b256)]
-    pub l2_output_root: B256,
-    /// Claimed L2 output root at block # `--l2-block-number` to validate.
-    #[clap(long, value_parser = parse_b256)]
-    pub l2_claim: B256,
-    /// Number of the L2 block that the claim commits to.
-    #[clap(long)]
-    pub l2_block_number: u64,
-    /// Celestia connection to fetch data from
+    /// Connection to celestia network
     #[clap(long)]
     pub celestia_connection: String,
     /// Celestia Namespace to fetch data from
     #[clap(long)]
     pub namespace: String,
->>>>>>> 7d24cf98
     /// Address of L2 JSON-RPC endpoint to use (eth and debug namespace required).
     #[clap(
         long,
