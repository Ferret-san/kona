--- conflicted
+++ resolved
@@ -44,12 +44,7 @@
 pub mod blob_provider;
 pub use blob_provider::{
     BlobSidecarProvider, OnlineBlobProvider, OnlineBlobProviderBuilder,
-<<<<<<< HEAD
     OnlineBlobProviderWithFallback,
 };
-=======
-    OnlineBlobProviderWithFallback, SimpleSlotDerivation, SlotDerivation,
-};
 
-pub mod celestia_provider;
->>>>>>> 7d24cf98
+pub mod celestia_provider;