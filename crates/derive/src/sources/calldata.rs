//! CallData Source

use crate::{
    errors::{PipelineError, PipelineResult},
    traits::{AsyncIterator, CelestiaProvider},
};
use alloc::{boxed::Box, collections::VecDeque, format, string::String, sync::Arc, vec};
use alloy_consensus::{Transaction, TxEnvelope};
use alloy_primitives::{Address, Bytes, TxKind};
use async_trait::async_trait;
use celestia_rpc::{BlobClient, Client};
use celestia_types::{nmt::Namespace, Blob, Commitment};
use kona_providers::ChainProvider;
use op_alloy_protocol::BlockInfo;

/// A data iterator that reads from calldata.
#[derive(Debug, Clone)]
pub struct CalldataSource<CP, CE>
where
    CP: ChainProvider + Send,
    CE: CelestiaProvider + Send,
{
    /// The chain provider to use for the calldata source.
    pub chain_provider: CP,
    /// The batch inbox address.
    pub batch_inbox_address: Address,
    /// Block Ref
    pub block_ref: BlockInfo,
    /// The L1 Signer.
    pub signer: Address,
    /// Current calldata.
    pub calldata: VecDeque<Bytes>,
    /// Whether the calldata source is open.
<<<<<<< HEAD
    pub open: bool,
=======
    open: bool,
    /// Celestia client used to perform celestia-node rpc requests
    celestia: CE,
    /// Namespace used to write and read data from
    namespace: Namespace,
>>>>>>> 7d24cf98
}

impl<CP: ChainProvider + Send, CE: CelestiaProvider + Send> CalldataSource<CP, CE> {
    /// Creates a new calldata source.
    pub const fn new(
        chain_provider: CP,
        batch_inbox_address: Address,
        block_ref: BlockInfo,
        signer: Address,
        celestia: CE,
        namespace: Namespace,
    ) -> Self {
        Self {
            chain_provider,
            batch_inbox_address,
            block_ref,
            signer,
            calldata: VecDeque::new(),
            open: false,
            celestia,
            namespace,
        }
    }

    /// Loads the calldata into the source if it is not open.
    async fn load_calldata(&mut self) -> Result<(), CP::Error> {
        if self.open {
            return Ok(());
        }

        let (_, txs) =
            self.chain_provider.block_info_and_transactions_by_hash(self.block_ref.hash).await?;

        let mut results = VecDeque::new();
        for tx in txs.iter() {
            let (tx_kind, data) = match tx {
                TxEnvelope::Legacy(tx) => (tx.tx().to(), tx.tx().input()),
                TxEnvelope::Eip2930(tx) => (tx.tx().to(), tx.tx().input()),
                TxEnvelope::Eip1559(tx) => (tx.tx().to(), tx.tx().input()),
                _ => continue,
            };
            let TxKind::Call(to) = tx_kind else { continue };

            if to != self.batch_inbox_address {
                continue;
            }
            if tx.recover_signer().ok().is_none() || tx.recover_signer().unwrap() != self.signer {
                continue;
            }

            let result = match data[0] {
                0xce => {
                    let height_bytes = &data[1..65];
                    let height = u64::from_be_bytes(height_bytes.try_into().unwrap());
                    let commitment = Commitment(data[65..97].try_into().unwrap());

                    match self.celestia.blob_get(height, self.namespace, commitment).await {
                        Ok(blob) => blob,
                        Err(_) => continue,
                    }
                }
                _ => Bytes::from(data.to_vec()),
            };

            results.push_back(result);
        }

        self.calldata = results;
        self.open = true;

        Ok(())
    }
}

#[async_trait]
impl<CP: ChainProvider + Send, CE: CelestiaProvider + Send> AsyncIterator
    for CalldataSource<CP, CE>
{
    type Item = Bytes;

    async fn next(&mut self) -> PipelineResult<Self::Item> {
        if self.load_calldata().await.is_err() {
            return Err(PipelineError::Provider(format!(
                "Failed to load calldata for block {}",
                self.block_ref.hash
            ))
            .temp());
        }
        self.calldata.pop_front().ok_or(PipelineError::Eof.temp())
    }
}

#[cfg(test)]
mod tests {
    use super::*;
    use crate::errors::PipelineErrorKind;
    use alloy_consensus::{Signed, TxEip2930, TxEip4844, TxEip4844Variant, TxLegacy};
    use alloy_primitives::{address, Address, Signature};
    use kona_providers::test_utils::TestChainProvider;

    pub(crate) fn test_legacy_tx(to: Address) -> TxEnvelope {
        let sig = Signature::test_signature();
        TxEnvelope::Legacy(Signed::new_unchecked(
            TxLegacy { to: TxKind::Call(to), ..Default::default() },
            sig,
            Default::default(),
        ))
    }

    pub(crate) fn test_eip2930_tx(to: Address) -> TxEnvelope {
        let sig = Signature::test_signature();
        TxEnvelope::Eip2930(Signed::new_unchecked(
            TxEip2930 { to: TxKind::Call(to), ..Default::default() },
            sig,
            Default::default(),
        ))
    }

    pub(crate) fn test_blob_tx(to: Address) -> TxEnvelope {
        let sig = Signature::test_signature();
        TxEnvelope::Eip4844(Signed::new_unchecked(
            TxEip4844Variant::TxEip4844(TxEip4844 { to, ..Default::default() }),
            sig,
            Default::default(),
        ))
    }

    pub(crate) fn default_test_calldata_source() -> CalldataSource<TestChainProvider> {
        CalldataSource::new(
            TestChainProvider::default(),
            Default::default(),
            BlockInfo::default(),
            Default::default(),
        )
    }

    #[tokio::test]
    async fn test_load_calldata_open() {
        let mut source = default_test_calldata_source();
        source.open = true;
        assert!(source.load_calldata().await.is_ok());
    }

    #[tokio::test]
    async fn test_load_calldata_provider_err() {
        let mut source = default_test_calldata_source();
        assert!(source.load_calldata().await.is_err());
    }

    #[tokio::test]
    async fn test_load_calldata_chain_provider_empty_txs() {
        let mut source = default_test_calldata_source();
        let block_info = BlockInfo::default();
        source.chain_provider.insert_block_with_transactions(0, block_info, Vec::new());
        assert!(!source.open); // Source is not open by default.
        assert!(source.load_calldata().await.is_ok());
        assert!(source.calldata.is_empty());
        assert!(source.open);
    }

    #[tokio::test]
    async fn test_load_calldata_wrong_batch_inbox_address() {
        let batch_inbox_address = address!("0123456789012345678901234567890123456789");
        let mut source = default_test_calldata_source();
        let block_info = BlockInfo::default();
        let tx = test_legacy_tx(batch_inbox_address);
        source.chain_provider.insert_block_with_transactions(0, block_info, vec![tx]);
        assert!(!source.open); // Source is not open by default.
        assert!(source.load_calldata().await.is_ok());
        assert!(source.calldata.is_empty());
        assert!(source.open);
    }

    #[tokio::test]
    async fn test_load_calldata_wrong_signer() {
        let batch_inbox_address = address!("0123456789012345678901234567890123456789");
        let mut source = default_test_calldata_source();
        source.batch_inbox_address = batch_inbox_address;
        let block_info = BlockInfo::default();
        let tx = test_legacy_tx(batch_inbox_address);
        source.chain_provider.insert_block_with_transactions(0, block_info, vec![tx]);
        assert!(!source.open); // Source is not open by default.
        assert!(source.load_calldata().await.is_ok());
        assert!(source.calldata.is_empty());
        assert!(source.open);
    }

    #[tokio::test]
    async fn test_load_calldata_valid_legacy_tx() {
        let batch_inbox_address = address!("0123456789012345678901234567890123456789");
        let mut source = default_test_calldata_source();
        source.batch_inbox_address = batch_inbox_address;
        let tx = test_legacy_tx(batch_inbox_address);
        source.signer = tx.recover_signer().unwrap();
        let block_info = BlockInfo::default();
        source.chain_provider.insert_block_with_transactions(0, block_info, vec![tx]);
        assert!(!source.open); // Source is not open by default.
        assert!(source.load_calldata().await.is_ok());
        assert!(!source.calldata.is_empty()); // Calldata is NOT empty.
        assert!(source.open);
    }

    #[tokio::test]
    async fn test_load_calldata_valid_eip2930_tx() {
        let batch_inbox_address = address!("0123456789012345678901234567890123456789");
        let mut source = default_test_calldata_source();
        source.batch_inbox_address = batch_inbox_address;
        let tx = test_eip2930_tx(batch_inbox_address);
        source.signer = tx.recover_signer().unwrap();
        let block_info = BlockInfo::default();
        source.chain_provider.insert_block_with_transactions(0, block_info, vec![tx]);
        assert!(!source.open); // Source is not open by default.
        assert!(source.load_calldata().await.is_ok());
        assert!(!source.calldata.is_empty()); // Calldata is NOT empty.
        assert!(source.open);
    }

    #[tokio::test]
    async fn test_load_calldata_blob_tx_ignored() {
        let batch_inbox_address = address!("0123456789012345678901234567890123456789");
        let mut source = default_test_calldata_source();
        source.batch_inbox_address = batch_inbox_address;
        let tx = test_blob_tx(batch_inbox_address);
        source.signer = tx.recover_signer().unwrap();
        let block_info = BlockInfo::default();
        source.chain_provider.insert_block_with_transactions(0, block_info, vec![tx]);
        assert!(!source.open); // Source is not open by default.
        assert!(source.load_calldata().await.is_ok());
        assert!(source.calldata.is_empty());
        assert!(source.open);
    }

    #[tokio::test]
    async fn test_next_err_loading_calldata() {
        let mut source = default_test_calldata_source();
        assert!(matches!(source.next().await, Err(PipelineErrorKind::Temporary(_))));
    }
}<|MERGE_RESOLUTION|>--- conflicted
+++ resolved
@@ -31,15 +31,11 @@
     /// Current calldata.
     pub calldata: VecDeque<Bytes>,
     /// Whether the calldata source is open.
-<<<<<<< HEAD
     pub open: bool,
-=======
-    open: bool,
     /// Celestia client used to perform celestia-node rpc requests
-    celestia: CE,
+    pub celestia: CE,
     /// Namespace used to write and read data from
-    namespace: Namespace,
->>>>>>> 7d24cf98
+    pub namespace: Namespace,
 }
 
 impl<CP: ChainProvider + Send, CE: CelestiaProvider + Send> CalldataSource<CP, CE> {
