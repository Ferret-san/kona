--- conflicted
+++ resolved
@@ -105,74 +105,6 @@
     }
 }
 
-<<<<<<< HEAD
-#[cfg(test)]
-mod tests {
-    use alloy_consensus::TxEnvelope;
-    use alloy_eips::eip2718::Decodable2718;
-    use alloy_primitives::address;
-    use kona_providers::test_utils::TestChainProvider;
-    use op_alloy_genesis::{RollupConfig, SystemConfig};
-    use op_alloy_protocol::BlockInfo;
-
-    use crate::{
-        sources::{EthereumDataSource, EthereumDataSourceVariant},
-        traits::{test_utils::TestBlobProvider, AsyncIterator, DataAvailabilityProvider},
-    };
-
-    #[tokio::test]
-    async fn test_validate_ethereum_data_source() {
-        let chain = TestChainProvider::default();
-        let blob = TestBlobProvider::default();
-        let block_ref = BlockInfo::default();
-
-        // If the ecotone_timestamp is not set, a Calldata source should be returned.
-        let cfg = RollupConfig { ecotone_time: None, ..Default::default() };
-        let data_source = EthereumDataSource::new(chain.clone(), blob.clone(), &cfg);
-        let data_iter = data_source.open_data(&block_ref).await.unwrap();
-        assert!(matches!(data_iter, EthereumDataSourceVariant::Calldata(_)));
-
-        // If the ecotone_timestamp is set, and the block_ref timestamp is prior to the
-        // ecotone_timestamp, a calldata source is created.
-        let cfg = RollupConfig { ecotone_time: Some(100), ..Default::default() };
-        let data_source = EthereumDataSource::new(chain, blob, &cfg);
-        let data_iter = data_source.open_data(&block_ref).await.unwrap();
-        assert!(matches!(data_iter, EthereumDataSourceVariant::Calldata(_)));
-
-        // If the ecotone_timestamp is set, and the block_ref timestamp is greater than
-        // or equal to the ecotone_timestamp, a Blob source is created.
-        let block_ref = BlockInfo { timestamp: 101, ..Default::default() };
-        let data_iter = data_source.open_data(&block_ref).await.unwrap();
-        assert!(matches!(data_iter, EthereumDataSourceVariant::Blob(_)));
-    }
-
-    #[tokio::test]
-    async fn test_open_ethereum_calldata_source_pre_ecotone() {
-        let mut chain = TestChainProvider::default();
-        let blob = TestBlobProvider::default();
-        let batcher_address = address!("6887246668a3b87F54DeB3b94Ba47a6f63F32985");
-        let batch_inbox = address!("FF00000000000000000000000000000000000010");
-        let block_ref = BlockInfo { number: 10, ..Default::default() };
-
-        let mut cfg = RollupConfig::default();
-        cfg.genesis.system_config = Some(SystemConfig { batcher_address, ..Default::default() });
-        cfg.batch_inbox_address = batch_inbox;
-
-        // load a test batcher transaction
-        let raw_batcher_tx = include_bytes!("../../testdata/raw_batcher_tx.hex");
-        let tx = TxEnvelope::decode_2718(&mut raw_batcher_tx.as_ref()).unwrap();
-        chain.insert_block_with_transactions(10, block_ref, alloc::vec![tx]);
-
-        let data_source = EthereumDataSource::new(chain, blob, &cfg);
-        let mut data_iter = data_source.open_data(&block_ref).await.unwrap();
-        assert!(matches!(data_iter, EthereumDataSourceVariant::Calldata(_)));
-
-        // Should successfully retrieve a calldata batch from the block
-        let calldata_batch = data_iter.next().await.unwrap();
-        assert_eq!(calldata_batch.len(), 119823);
-    }
-}
-=======
 // TODO(Diego) rework these tests for the op celestia fork variants
 // #[cfg(test)]
 // mod tests {
@@ -241,5 +173,4 @@
 //         let calldata_batch = data_iter.next().await.unwrap();
 //         assert_eq!(calldata_batch.len(), 119823);
 //     }
-// }
->>>>>>> 7d24cf98
+// }