//! Contains the [L1Retrieval] stage of the derivation pipeline.

use super::L1Traversal;
use crate::{
<<<<<<< HEAD
    traits::{AsyncIterator, ChainProvider, DataAvailabilityProvider, ResettableStage},
=======
    traits::{
        ChainProvider, DataAvailabilityProvider, DataIter, LogLevel, ResettableStage,
        TelemetryProvider,
    },
>>>>>>> 92fcc87f
    types::{BlockInfo, StageError, StageResult, SystemConfig},
};
use alloc::boxed::Box;
use anyhow::anyhow;
use async_trait::async_trait;

/// The [L1Retrieval] stage of the derivation pipeline.
/// For each L1 [BlockInfo] pulled from the [L1Traversal] stage,
/// [L1Retrieval] fetches the associated data from a specified
/// [DataAvailabilityProvider]. This data is returned as a generic
/// [DataIter] that can be iterated over.
#[derive(Debug)]
pub struct L1Retrieval<DAP, CP, T>
where
    DAP: DataAvailabilityProvider,
    CP: ChainProvider,
    T: TelemetryProvider,
{
    /// The previous stage in the pipeline.
    pub prev: L1Traversal<CP, T>,
    /// Telemetry provider for the L1 retrieval stage.
    pub telemetry: T,
    /// The data availability provider to use for the L1 retrieval stage.
    pub provider: DAP,
    /// The current data iterator.
    pub(crate) data: Option<DAP::DataIter>,
}

impl<DAP, CP, T> L1Retrieval<DAP, CP, T>
where
    DAP: DataAvailabilityProvider,
    CP: ChainProvider,
    T: TelemetryProvider,
{
    /// Creates a new [L1Retrieval] stage with the previous [L1Traversal]
    /// stage and given [DataAvailabilityProvider].
    pub fn new(prev: L1Traversal<CP, T>, provider: DAP, telemetry: T) -> Self {
        Self { prev, telemetry, provider, data: None }
    }

    /// Returns the current L1 [BlockInfo] origin from the previous
    /// [L1Traversal] stage.
    pub fn origin(&self) -> Option<&BlockInfo> {
        self.prev.origin()
    }

<<<<<<< HEAD
    /// Retrieves the next data item from the L1 retrieval stage.
    /// If there is data, it pushes it into the next stage.
    /// If there is no data, it returns an error.
    pub async fn next_data(&mut self) -> StageResult<DAP::Item> {
=======
    /// Retrieves the next data item from the [L1Retrieval] stage.
    /// Returns an error if there is no data.
    pub async fn next_data(&mut self) -> StageResult<Bytes> {
>>>>>>> 92fcc87f
        if self.data.is_none() {
            self.telemetry.write(
                alloc::format!("Retrieving data for block: {:?}", self.prev.block),
                LogLevel::Debug,
            );
            let next = self
                .prev
                .next_l1_block()?
                .ok_or_else(|| anyhow!("No block to retrieve data from"))?;
            self.data =
                Some(self.provider.open_data(&next, self.prev.system_config.batcher_addr).await?);
        }

        let data = self.data.as_mut().expect("Cannot be None").next().await.ok_or(StageError::Eof);
        match data {
            Ok(Ok(data)) => Ok(data),
            Err(StageError::Eof) | Ok(Err(StageError::Eof)) => {
                self.data = None;
                Err(StageError::Eof)
            }
            Ok(Err(e)) | Err(e) => Err(e),
        }
    }
}

#[async_trait]
impl<DAP, CP, T> ResettableStage for L1Retrieval<DAP, CP, T>
where
    DAP: DataAvailabilityProvider + Send,
    CP: ChainProvider + Send,
    T: TelemetryProvider + Send,
{
    async fn reset(&mut self, base: BlockInfo, cfg: SystemConfig) -> StageResult<()> {
        self.data = Some(self.provider.open_data(&base, cfg.batcher_addr).await?);
        Ok(())
    }
}

#[cfg(test)]
mod tests {
    use super::*;
    use crate::{
        stages::l1_traversal::tests::*,
        traits::test_utils::{TestDAP, TestIter, TestTelemetry},
    };
    use alloc::vec;
    use alloy_primitives::{Address, Bytes};

    #[tokio::test]
    async fn test_l1_retrieval_origin() {
        let traversal = new_populated_test_traversal();
        let dap = TestDAP { results: vec![] };
        let telemetry = TestTelemetry::new();
        let retrieval = L1Retrieval::new(traversal, dap, telemetry);
        let expected = BlockInfo::default();
        assert_eq!(retrieval.origin(), Some(&expected));
    }

    #[tokio::test]
    async fn test_l1_retrieval_next_data() {
        let traversal = new_populated_test_traversal();
        let results = vec![Err(StageError::Eof), Ok(Bytes::default())];
        let dap = TestDAP { results };
        let telemetry = TestTelemetry::new();
        let mut retrieval = L1Retrieval::new(traversal, dap, telemetry);
        assert_eq!(retrieval.data, None);
        let data = retrieval.next_data().await.unwrap();
        assert_eq!(data, Bytes::default());
        assert!(retrieval.data.is_some());
        let retrieval_data = retrieval.data.as_ref().unwrap();
        assert_eq!(retrieval_data.open_data_calls.len(), 1);
        assert_eq!(retrieval_data.open_data_calls[0].0, BlockInfo::default());
        assert_eq!(retrieval_data.open_data_calls[0].1, Address::default());
        // Data should be reset to none and the error should be bubbled up.
        let data = retrieval.next_data().await.unwrap_err();
        assert_eq!(data, StageError::Eof);
        assert!(retrieval.data.is_none());
    }

    #[tokio::test]
    async fn test_l1_retrieval_existing_data_is_respected() {
        let data = TestIter {
            open_data_calls: vec![(BlockInfo::default(), Address::default())],
            results: vec![Ok(Bytes::default())],
        };
        // Create a new traversal with no blocks or receipts.
        // This would bubble up an error if the prev stage
        // (traversal) is called in the retrieval stage.
        let telemetry = TestTelemetry::new();
        let traversal = new_test_traversal(vec![], vec![]);
        let dap = TestDAP { results: vec![] };
        let mut retrieval =
            L1Retrieval { prev: traversal, telemetry, provider: dap, data: Some(data) };
        let data = retrieval.next_data().await.unwrap();
        assert_eq!(data, Bytes::default());
        assert!(retrieval.data.is_some());
        let retrieval_data = retrieval.data.as_ref().unwrap();
        assert_eq!(retrieval_data.open_data_calls.len(), 1);
    }

    #[tokio::test]
    async fn test_l1_retrieval_existing_data_errors() {
        let data = TestIter {
            open_data_calls: vec![(BlockInfo::default(), Address::default())],
            results: vec![Err(StageError::Eof)],
        };
        let telemetry = TestTelemetry::new();
        let traversal = new_populated_test_traversal();
        let dap = TestDAP { results: vec![] };
        let mut retrieval =
            L1Retrieval { prev: traversal, telemetry, provider: dap, data: Some(data) };
        let data = retrieval.next_data().await.unwrap_err();
        assert_eq!(data, StageError::Eof);
        assert!(retrieval.data.is_none());
    }
}<|MERGE_RESOLUTION|>--- conflicted
+++ resolved
@@ -2,14 +2,10 @@
 
 use super::L1Traversal;
 use crate::{
-<<<<<<< HEAD
-    traits::{AsyncIterator, ChainProvider, DataAvailabilityProvider, ResettableStage},
-=======
     traits::{
-        ChainProvider, DataAvailabilityProvider, DataIter, LogLevel, ResettableStage,
+        AsyncIterator, ChainProvider, DataAvailabilityProvider, LogLevel, ResettableStage,
         TelemetryProvider,
     },
->>>>>>> 92fcc87f
     types::{BlockInfo, StageError, StageResult, SystemConfig},
 };
 use alloc::boxed::Box;
@@ -56,16 +52,10 @@
         self.prev.origin()
     }
 
-<<<<<<< HEAD
     /// Retrieves the next data item from the L1 retrieval stage.
     /// If there is data, it pushes it into the next stage.
     /// If there is no data, it returns an error.
     pub async fn next_data(&mut self) -> StageResult<DAP::Item> {
-=======
-    /// Retrieves the next data item from the [L1Retrieval] stage.
-    /// Returns an error if there is no data.
-    pub async fn next_data(&mut self) -> StageResult<Bytes> {
->>>>>>> 92fcc87f
         if self.data.is_none() {
             self.telemetry.write(
                 alloc::format!("Retrieving data for block: {:?}", self.prev.block),
